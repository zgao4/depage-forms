/*
 * @require framework/shared/jquery-1.4.2.js
 * @require framework/htmlform/lib/js/jquery.tools.min.js
 * @require framework/htmlform/lib/js/depage-richtext.js
 */

// {{{ add validation-"effects"
$.tools.validator.addEffect('depageEffect', function(errors, event) {
    // "show" function
    $.each(errors, function(index, error) {
        // erroneous input paragraph
        var errorParagraph = $(error.input).parents('p');

        // if there's no error message
        $errorMessage = errorParagraph.find('.errorMessage');
        if ($errorMessage.length === 0) {
            // add error notices
            errorParagraph.append('<span class="errorMessage">' + errorParagraph.attr('data-errorMessage')+ '</span>');
            errorParagraph.addClass('error');
        } else {
            $errorMessage.show();
        }
    });

// remove error notices when inputs turn valid
}, function(inputs) {
    $.each(inputs, function(index, input) {
        var inputParagraph = $(input).parents('p');
        inputParagraph.removeClass('error');
        inputParagraph.find('.errorMessage').remove();
    });
});
// }}}

// {{{ setupForm()
function setupForm(form) {
    var $form = $(form);
    var check = $form.attr('data-jsvalidation');
    var autosave = $form.attr('data-jsautosave');
    
    // {{{ validate
    // validate on blur or change
    if ((check == 'blur') || (check == 'change')) {
        // @todo add also event for "submit" nonetheless
        $form.validator({
            effect: 'depageEffect',
            inputEvent: check,
            errorInputEvent: check
        });
    // validate on submit
    } else if (check == 'submit') {
        $form.validator({
            effect: 'depageEffect',
            // do not validate inputs when they are edited
            errorInputEvent: null
        });
    }
    // }}}
    // {{{ add inFail and onSuccess handlers
    $form.bind("onFail", function(e, errors) {
        // error found
        $form.find(".submit").addClass("error");
    });
    $form.bind("onSuccess", function(e, errors) {
        // count error messages, because onSuccess is called for a successful validated input
        var errNum = $form.find(".errorMessage").length;
        
        if (errNum > 0) {
            $form.find(".submit").addClass("error");
        } else {
            $form.find(".submit").removeClass("error");
        }
    });
    // }}}
    // {{{ hide errormessages on click
    $form.delegate('.error input', 'focus', function(event) {
        $(this).parents('.error').find('.errorMessage').hide();
    });
    // }}}
    
    // {{{ autosave
    if (autosave == "true") {
        var saveInterval = 1000;
        var now = new Date();
        
        form.data = form.data || {};
        form.data.saving = false;
        form.data.lastsave = now.getTime();
        form.data.timer = null;
        
        form.data.autosave = function() {
            var data = {};
            
            $("input, select, textarea", form).each( function () {
                // @todo check for radio buttons and checkboxes and save only checked
                var type = $(this).attr("type");
                if ((type == "radio" || type == "checkbox")) {
                    if (this.checked) {
                        data[this.name] = this.value;
                    }
                } else {
                    data[this.name] =  $(this).val();
                }
            });
            
            data['formAutosave'] = "true";
            form.data.saving = true;
            
            $.post(form.action, data, function(response, textStatus) {
                now = new Date();
                
                form.data.lastsave = now.getTime();
                form.data.saving = false;
            });
        };
        form.data.changed = function(saveImmediately) {
            now = new Date();
            clearTimeout(form.data.timer);
            
            if (!form.data.saving) {
                if (saveImmediately || now.getTime() - form.data.lastsave > saveInterval) {
                    form.data.autosave();
                } else {
                    setTimeout(function() {
                        form.data.changed();
                    }, saveInterval);
                }
            }
        };
        
        $("input, select, textarea", form).change( function() {
            form.data.changed(true);
        });
<<<<<<< HEAD
        // only for textarea and richtext
        $("textarea", form).keyup( function() {
            form.data.changed();
=======
        // }}}
        // {{{ add richtext-editor to richtext inputs
        $('.input-richtext', form).each(function() {
            var $textarea = $("textarea", this);
            var options = [];

            $.extend(true, options, $.parseJSON($(this).attr('data-textarea-options')), $.parseJSON($(this).attr('data-richtext-options')));

            $textarea.depageEditor(options);
>>>>>>> 081b996a
        });
    }
    // }}}
    
    // {{{ add tap-events on labels for chackboxes and radiobuttons on iPhone/iPad
    $('input:checkbox, input:radio', form).each(function() {
        var $label = $(this).parents("label");
        
        $label.bind('click', function(e) {
            // this seems to be enough to fire the default click event on iOS -> no additional action necessary
        });
<<<<<<< HEAD
    });
    // }}}
    
    // {{{ add handlers to textarea
    $('.input-textarea', form).each(function() {
        var options = $.parseJSON($(this).attr('data-textarea-options'));
        var $textarea = $("textarea", this);
        var $textareaSize = $("<textarea class=\"textarea-size\"></textarea>").appendTo($textarea.parent()).height("auto").css({
            position: "absolute",
            left: "-10000px"
        });
        
        if (options.autogrow && !($.browser.msie && parseInt($.browser.version, 10) < 9)) {
            $textarea.autogrow = function() {
                $textareaSize[0].value = $textarea[0].value;
                
                // set new height
                var newHeight = $textareaSize[0].scrollHeight + 30;
                $textarea.height(newHeight);
            }
            $textarea.mouseup(function() {
            }).keyup( function() {
                $textarea.autogrow();
            }).keydown( function() {
                $textarea.autogrow();
            }).scroll( function() {
                $textarea.autogrow();
            }).autogrow();
        }
    });
    // }}}
    // {{{ add richtext-editor to richtext inputs
    $('.input-richtext', form).each(function() {
        var options = $.parseJSON($(this).attr('data-textarea-options')) || $.parseJSON($(this).attr('data-richtext-options'));
        var $textarea = $("textarea", this);
        $textarea.depageEditor(options);
    });
    // }}}
    
    // {{{ focus first input with autofocus
    $('input[autofocus]:first', form).focus();
    // }}}
    
    // {{{ add missing "http://" to url inputs
    $("input[type='url']", form).change( function() {
        if (this.value != "" && !this.value.match(/[a-z][\w-]+:\/\/.*/)) {
            this.value = "http://" + this.value;
        }
    });
}
// }}}

$(document).ready(function () {
    $('.depage-form').each( function() {
        setupForm(this);
=======
        
        // {{{ add upload progress
        $("input[type='file']", form).depage_uploader();
        // }}}
>>>>>>> 081b996a
    });
});

/* vim:set ft=javascript sw=4 sts=4 fdm=marker : */<|MERGE_RESOLUTION|>--- conflicted
+++ resolved
@@ -32,193 +32,164 @@
 });
 // }}}
 
-// {{{ setupForm()
-function setupForm(form) {
-    var $form = $(form);
-    var check = $form.attr('data-jsvalidation');
-    var autosave = $form.attr('data-jsautosave');
-    
-    // {{{ validate
-    // validate on blur or change
-    if ((check == 'blur') || (check == 'change')) {
-        // @todo add also event for "submit" nonetheless
-        $form.validator({
-            effect: 'depageEffect',
-            inputEvent: check,
-            errorInputEvent: check
+$(document).ready(function () {
+    $('.depage-form').each( function() {
+        var form = this;
+        var $form = $(this);
+        var check = $form.attr('data-jsvalidation');
+        var autosave = $form.attr('data-jsautosave');
+
+        // {{{ validate
+        // validate on blur or change
+        if ((check == 'blur') || (check == 'change')) {
+            // @todo add also event for "submit" nonetheless
+            $form.validator({
+                effect: 'depageEffect',
+                inputEvent: check,
+                errorInputEvent: check
+            });
+        // validate on submit
+        } else if (check == 'submit') {
+            $form.validator({
+                effect: 'depageEffect',
+                // do not validate inputs when they are edited
+                errorInputEvent: null
+            });
+        }
+        // }}}
+        // {{{ add inFail and onSuccess handlers
+        $form.bind("onFail", function(e, errors) {
+            // error found
+            $form.find(".submit").addClass("error");
         });
-    // validate on submit
-    } else if (check == 'submit') {
-        $form.validator({
-            effect: 'depageEffect',
-            // do not validate inputs when they are edited
-            errorInputEvent: null
+        $form.bind("onSuccess", function(e, errors) {
+            // count error messages, because onSuccess is called for a successful validated input
+            var errNum = $form.find(".errorMessage").length;
+
+            if (errNum > 0) {
+                $form.find(".submit").addClass("error");
+            } else {
+                $form.find(".submit").removeClass("error");
+            }
         });
-    }
-    // }}}
-    // {{{ add inFail and onSuccess handlers
-    $form.bind("onFail", function(e, errors) {
-        // error found
-        $form.find(".submit").addClass("error");
-    });
-    $form.bind("onSuccess", function(e, errors) {
-        // count error messages, because onSuccess is called for a successful validated input
-        var errNum = $form.find(".errorMessage").length;
+        // }}}
+        // {{{ hide errormessages on click
+        $form.delegate('.error input', 'focus', function(event) {
+            $(this).parents('.error').find('.errorMessage').hide();
+        });
+        // }}}
         
-        if (errNum > 0) {
-            $form.find(".submit").addClass("error");
-        } else {
-            $form.find(".submit").removeClass("error");
-        }
-    });
-    // }}}
-    // {{{ hide errormessages on click
-    $form.delegate('.error input', 'focus', function(event) {
-        $(this).parents('.error').find('.errorMessage').hide();
-    });
-    // }}}
-    
-    // {{{ autosave
-    if (autosave == "true") {
-        var saveInterval = 1000;
-        var now = new Date();
-        
-        form.data = form.data || {};
-        form.data.saving = false;
-        form.data.lastsave = now.getTime();
-        form.data.timer = null;
-        
-        form.data.autosave = function() {
-            var data = {};
-            
-            $("input, select, textarea", form).each( function () {
-                // @todo check for radio buttons and checkboxes and save only checked
-                var type = $(this).attr("type");
-                if ((type == "radio" || type == "checkbox")) {
-                    if (this.checked) {
+        // {{{ autosave
+        if (autosave == "true") {
+            var saveInterval = 1000;
+            var now = new Date();
+
+            form.data = form.data || {};
+            form.data.saving = false;
+            form.data.lastsave = now.getTime();
+            form.data.timer = null;
+
+            form.data.autosave = function() {
+                var data = {};
+
+                $("input, select, textarea", form).each( function () {
+                    // @todo check for radio buttons and checkboxes and save only checked
+                    var type = $(this).attr("type");
+                    if ((type == "radio" || type == "checkbox")) {
+                        if (this.checked) {
+                            data[this.name] = this.value;
+                        }
+                    } else {
                         data[this.name] = this.value;
                     }
-                } else {
-                    data[this.name] =  $(this).val();
+                });
+
+                data['formAutosave'] = "true";
+                form.data.saving = true;
+
+                $.post(form.action, data, function(response, textStatus) {
+                    now = new Date();
+
+                    form.data.lastsave = now.getTime();
+                    form.data.saving = false;
+                });
+            };
+            form.data.changed = function(saveImmediately) {
+                now = new Date();
+                clearTimeout(form.data.timer);
+
+                if (!form.data.saving) {
+                    if (saveImmediately || now.getTime() - form.data.lastsave > saveInterval) {
+                        form.data.autosave();
+                    } else {
+                        setTimeout(function() {
+                            form.data.changed();
+                        }, saveInterval);
+                    }
                 }
+            };
+
+            $("input, select, textarea", form).change( function() {
+                form.data.changed(true);
             });
-            
-            data['formAutosave'] = "true";
-            form.data.saving = true;
-            
-            $.post(form.action, data, function(response, textStatus) {
-                now = new Date();
-                
-                form.data.lastsave = now.getTime();
-                form.data.saving = false;
+            // only for textarea and richtext
+            $("textarea", form).keyup( function() {
+                form.data.changed();
             });
-        };
-        form.data.changed = function(saveImmediately) {
-            now = new Date();
-            clearTimeout(form.data.timer);
-            
-            if (!form.data.saving) {
-                if (saveImmediately || now.getTime() - form.data.lastsave > saveInterval) {
-                    form.data.autosave();
-                } else {
-                    setTimeout(function() {
-                        form.data.changed();
-                    }, saveInterval);
+        }
+        // }}}
+
+        // {{{ add handlers to textarea
+        $('.input-textarea', form).each(function() {
+            var options = $.parseJSON($(this).attr('data-textarea-options'));
+            var $textarea = $("textarea", this);
+            var $textareaSize = $("<textarea class=\"textarea-size\"></textarea>").appendTo($textarea.parent()).height("auto").css({
+                position: "absolute",
+                left: "-10000px"
+            });
+
+            if (options.autogrow && !$.browser.msie) {
+                $textarea.autogrow = function() {
+                    $textareaSize[0].value = $textarea[0].value;
+
+                    // set new height
+                    var newHeight = $textareaSize[0].scrollHeight + 30;
+                    $textarea.height(newHeight);
                 }
+                $textarea.mouseup(function() {
+                }).keyup( function() {
+                    $textarea.autogrow();
+                }).keydown( function() {
+                    $textarea.autogrow();
+                }).scroll( function() {
+                    $textarea.autogrow();
+                }).autogrow();
             }
-        };
-        
-        $("input, select, textarea", form).change( function() {
-            form.data.changed(true);
         });
-<<<<<<< HEAD
-        // only for textarea and richtext
-        $("textarea", form).keyup( function() {
-            form.data.changed();
-=======
         // }}}
         // {{{ add richtext-editor to richtext inputs
         $('.input-richtext', form).each(function() {
+            var options = $.parseJSON($(this).attr('data-textarea-options')) || $.parseJSON($(this).attr('data-richtext-options'));
             var $textarea = $("textarea", this);
-            var options = [];
-
-            $.extend(true, options, $.parseJSON($(this).attr('data-textarea-options')), $.parseJSON($(this).attr('data-richtext-options')));
 
             $textarea.depageEditor(options);
->>>>>>> 081b996a
         });
-    }
-    // }}}
-    
-    // {{{ add tap-events on labels for chackboxes and radiobuttons on iPhone/iPad
-    $('input:checkbox, input:radio', form).each(function() {
-        var $label = $(this).parents("label");
+        // }}}
+
+        // {{{ focus first input with autofocus
+        $('input[autofocus]:first', form).focus();
+        // }}}
         
-        $label.bind('click', function(e) {
-            // this seems to be enough to fire the default click event on iOS -> no additional action necessary
+        // {{{ add missing "http://" to url inputs
+        $("input[type='url']", form).change( function() {
+            if (this.value != "" && !this.value.match(/[a-z][\w-]+:\/\/.*/)) {
+                this.value = "http://" + this.value;
+            }
         });
-<<<<<<< HEAD
-    });
-    // }}}
-    
-    // {{{ add handlers to textarea
-    $('.input-textarea', form).each(function() {
-        var options = $.parseJSON($(this).attr('data-textarea-options'));
-        var $textarea = $("textarea", this);
-        var $textareaSize = $("<textarea class=\"textarea-size\"></textarea>").appendTo($textarea.parent()).height("auto").css({
-            position: "absolute",
-            left: "-10000px"
-        });
-        
-        if (options.autogrow && !($.browser.msie && parseInt($.browser.version, 10) < 9)) {
-            $textarea.autogrow = function() {
-                $textareaSize[0].value = $textarea[0].value;
-                
-                // set new height
-                var newHeight = $textareaSize[0].scrollHeight + 30;
-                $textarea.height(newHeight);
-            }
-            $textarea.mouseup(function() {
-            }).keyup( function() {
-                $textarea.autogrow();
-            }).keydown( function() {
-                $textarea.autogrow();
-            }).scroll( function() {
-                $textarea.autogrow();
-            }).autogrow();
-        }
-    });
-    // }}}
-    // {{{ add richtext-editor to richtext inputs
-    $('.input-richtext', form).each(function() {
-        var options = $.parseJSON($(this).attr('data-textarea-options')) || $.parseJSON($(this).attr('data-richtext-options'));
-        var $textarea = $("textarea", this);
-        $textarea.depageEditor(options);
-    });
-    // }}}
-    
-    // {{{ focus first input with autofocus
-    $('input[autofocus]:first', form).focus();
-    // }}}
-    
-    // {{{ add missing "http://" to url inputs
-    $("input[type='url']", form).change( function() {
-        if (this.value != "" && !this.value.match(/[a-z][\w-]+:\/\/.*/)) {
-            this.value = "http://" + this.value;
-        }
-    });
-}
-// }}}
-
-$(document).ready(function () {
-    $('.depage-form').each( function() {
-        setupForm(this);
-=======
         
         // {{{ add upload progress
         $("input[type='file']", form).depage_uploader();
         // }}}
->>>>>>> 081b996a
     });
 });
 
