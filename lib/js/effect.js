--- conflicted
+++ resolved
@@ -39,12 +39,7 @@
     } else if (check == 'submit') {
         form.validator({
             effect: 'depageEffect',
-<<<<<<< HEAD
             errorInputEvent: null,
-=======
-            // do not validate inputs when they are edited
-            errorInputEvent: null
->>>>>>> f1b0e91d
         });
     }
 
