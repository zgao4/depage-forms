<?php 
/**
 * @file    htmlform.php
 * @brief   htmlform class and autoloader
 *
 * @author  Frank Hellenkamp <jonas@depage.net>
 * @author  Sebastian Reinhold <sebastian@bitbernd.de>
 **/

/**
 * @mainpage
 *
 * @intro
 * @image html icon_depage-forms.png
 * @htmlinclude main-intro.html
 * @endintro
 *
 * @section Usage
 *
 * depage-forms will mainly be used through the @link depage::htmlform::htmlform 
 * htmlform-class@endlink. It is the main interface through which you can add 
 * inputs, fieldsets and steps.
 *
 * You can find a list of available input-class in @link depage::htmlform::elements 
 * elements@endlink.
 *
 * @link simple.php simple.php @endlink
 *
 * @endsection 
 *
 * @subpage developer
<<<<<<< HEAD
 **/

/**
 * @page features Features
 *
 *      - validation
 *          - available for standard input elements
 *          - customizable with regular expressions
 *      - HTML5 form features
 *          - attributes        : placeholder, autofocus, textbox datalists, title,
 *                                pattern
 *          - input elements    : boolean (checkbox), email, hidden,
 *                                multiple (checkbox, select list), number, password,
 *                                range, search, single (radio, select list), tel, text,
 *                                textarea, url
 *      - averts form resubmission
 *      - divide forms into ѕeparate parts
 *      - neat return values with appropriate data types
 *      - easy language localisation
 *      - session timeout
 *      - simple creditcard validation (by values)
 **/

/**
 * @page prerequesites Prerequesites
 *      - PHP 5.3
 *      - PHPUnit 3.5 (included unit tests)
 *      - Doxygen 1.7.2 (to generate documentation)
 **/

/**
 * @page license License
 *      GPL2 http://www.gnu.org/licenses/gpl-2.0.html
=======
>>>>>>> 00035032
 *
 * @htmlinclude main-extended.html
 **/

/**
 * @page usage Usage
 *
 **/

/**
 * @page developer Developer guide
 *
 * @section style Coding style
 *
 * Generally, follow Zend coding style
 * camel case
 * 4 spaces indents
 * omit php closing tag
 *
 * @section Tests
 *
 * To run the tests:
 *
 * <pre>$ make tests</pre>
 **/

// {{{ namespace
/**
 * @namespace depage
 * @brief depage cms
 *
 * @namespace depage::htmlform
 * @brief htmlform class and autoloader
 *
 * @namespace depage::htmlform::abstracts
 * @brief Abstract element classes
 *
 * @namespace depage::htmlform::elements
 * @brief Classes for HTML input-elements
 *
 * All Classes in this namespace are HTML input-elements that can be added to
 * instances of the @link depage::htmlform::htmlform htmlform-class@endlink, 
 * but also to also to @link depage::htmlform::elements::fieldset fieldsets@endlink
 * and @link depage::htmlform::elements::step steps@endlink:
 *
 * @namespace depage::htmlform::exceptions
 * @brief Htmlform exceptions
 *
 * @namespace depage::htmlform::validators
 * @brief Validators for HTML input-elements
 **/
namespace depage\htmlform;

use depage\htmlform\elements;
// }}}

// {{{ autoloader
/**
 * @brief PHP autoloader
 *
 * Autoloads classes by namespace. (requires PHP >= 5.3)
 **/
function autoload($class) {
    $class = str_replace('\\', '/', str_replace(__NAMESPACE__ . '\\', '', $class));
    $file = __DIR__ . '/' .  $class . '.php';

    if (file_exists($file)) {
        require_once($file);
    }
}

spl_autoload_register(__NAMESPACE__ . '\autoload');
// }}}

/**
 * @brief main interface to users
 *
 * The class htmlform is the main tool of the htmlform library. It generates
 * input elements and container elements. It also contains the PHP session
 * handlers.
 *
 * When you use <em>depage-forms</em> this is probably the only class you will 
 * instantiate directly.
 *
 * In general:
 *
 * @code
 * <?php 
 *     $form = new depage\htmlform\htmlform('simpleForm');
 *
 *     // add form fields
 *     $form->addText('username', array('label' => 'User name', 'required' => true));
 *     $form->addEmail('email', array('label' => 'Email address'));
 *
 *     // process form
 *     $form->process();
 *     
 *     if ($form->validate()) {
 *         // do something with your valid data
 *         var_dump($form->getValues());
 *     } else {
 *         // Form was empty or data was not valid:
 *         // Display the form.
 *         echo ($form);
 *     }
 * ?>
 * @endcode
 *
 * You can find a list of available input-class in @link depage::htmlform::elements 
 * elements@endlink.
 *
 * See examples at
 *     - @link simple.php @endlink - a simple form
 **/
class htmlform extends abstracts\container {
    // {{{ variables
    /**
     * @brief HTML form method attribute
     * */
    protected $method;
    /**
     * @brief HTML form action attribute
     **/
    protected $submitURL;
    /**
     * @brief Specifies where the user is redirected to, once the form-data is valid
     **/
    protected $successURL;
    /**
     * @brief Contains the submit button label of the form
     **/
    protected $label;
    /**
     * @brief Contains the name of the array in the PHP session, holding the form-data
     **/
    protected $sessionSlotName;
    /**
     * @brief PHP session handle
     **/
    protected $sessionSlot;
    /**
     * @brief Contains current step number
     **/
    private $currentStepId;
    /**
     * @brief Contains array of step object references
     **/
    private $steps = array();
    /**
     * @brief Time until session expiry (seconds)
     **/
    protected $ttl;
    /**
     * @brief Form validation result/status
     **/
    public $valid;
    // }}}

    // {{{ __construct()
    /**
     * @brief   htmlform class constructor
     *
     * @param   $name       (string)    form name
     * @param   $parameters (array)     form parameters, HTML attributes
     * @param   $form       (object)    parent form object reference (not used in this case)
     * @return  void
     **/
    public function __construct($name, $parameters = array(), $form = null) {
        $this->url = parse_url($_SERVER['REQUEST_URI']);

        parent::__construct($name, $parameters, $this);

        $this->currentStepId = (isset($_GET['step'])) ? $_GET['step'] : 0;

        // check if there's an open session
        if (!session_id()) {
            session_start();
        }
        $this->sessionSlotName  = $this->name . '-data';
        $this->sessionSlot      =& $_SESSION[$this->sessionSlotName];

        $this->sessionExpiry();

        $this->valid = (isset($this->sessionSlot['formIsValid'])) ? $this->sessionSlot['formIsValid'] : null;

        // create a hidden input element to tell forms apart
        $this->addHidden('formName', array('defaultValue' => $this->name));
        $this->addChildElements();
    }
    // }}}

    // {{{ setDefaults()
    /**
     * @brief   Collects initial values across subclasses.
     *
     * @return  void
     **/
    protected function setDefaults() {
        parent::setDefaults();

        $this->defaults['label']        = 'submit';
        $this->defaults['submitURL']    = $_SERVER['REQUEST_URI'];
        $this->defaults['method']       = 'post';
        $this->defaults['successURL']   = $_SERVER['REQUEST_URI'];
        $this->defaults['validator']    = null;
        $this->defaults['ttl']          = null;
    }
    // }}}

    // {{{ sessionExpiry()
    /**
     * @brief   Deletes session when it expires.
     *
     * checks if session lifetime exceeds ttl value and deletes it. Updates
     * timestamp.
     *
     * @return  void
     **/
    private function sessionExpiry() {
        if (isset($this->ttl) && is_numeric($this->ttl)) {
            $timestamp = time();

            if (
                isset($this->sessionSlot['timestamp'])
                && ($timestamp - $this->sessionSlot['timestamp'] > $this->ttl)
            ) {
                $this->clearSession();
                $this->sessionSlot =& $_SESSION[$this->sessionSlotName];
            }

            $this->sessionSlot['timestamp'] = $timestamp;
        }
    }
    // }}}

    // {{{ addElement()
    /** 
     * @brief   Adds input or fieldset elements to htmlform.
     *
     * Calls parent class to generate an input element or a fieldset and add
     * it to its list of elements.
     * 
     * @param   $type       (string)    input type or fieldset
     * @param   $name       (string)    name of the element
     * @param   $parameters (array)     element attributes: HTML attributes, validation parameters etc.
     * @return  $newElement (object)    element object
     **/
    protected function addElement($type, $name, $parameters) {
        $this->checkElementName($name);

        $newElement = parent::addElement($type, $name, $parameters);

        if ($newElement instanceof elements\step)   { $this->steps[] = $newElement; }
        if ($newElement instanceof abstracts\input) { $this->updateInputValue($name); }

        return $newElement;
    }
    // }}}

    // {{{ updateInputValue()
    /**
     * @brief   Updates the value of an associated input element
     *
     * Sets the input elements' value. If there is post-data - we'll use that
     * to update the value of the input element and the session. If not - we 
     * take the value that's already in the session. If the value is neither in
     * the session nor in the post-data - nothing happens.
     *
     * @param   $name (string) name of the input element
     * @return  void
     **/
    public function updateInputValue($name) {
        // if it's a post, take the value from there and save it to the session
        if (
            isset($_POST['formName']) && ($_POST['formName'] === $this->name)
            && $this->inCurrentStep($name)
        ) {
            $value = (isset($_POST[$name])) ? $_POST[$name] : null;
            $this->sessionSlot[$name] = $this->getElement($name)->setValue($value);
        }
        // if it's not a post, try to get the value from the session
        else if (isset($this->sessionSlot[$name])) {
            $this->getElement($name)->setValue($this->sessionSlot[$name]);
        }
    }
    // }}}

    // {{{ inCurrentStep()
    /**
     * @brief   Checks if the element named $name is in the current step.
     *
     * @param   $name   (string)    name of element
     * @return          (bool)      says wether it's in the current step
     **/
    private function inCurrentStep($name) {
        return in_array($this->getElement($name), $this->getCurrentElements());
    }
    // }}}

    // {{{ setCurrentStep()
    /**
     * @brief   Validates step number of GET request.
     *
     * Validates step number of the GET request. If it's out of range it's
     * reset to the number of the first invalid step. (only to be used after
     * the form is completely created, because the step elements have to be
     * counted)
     *
     * @return  void
     **/
    private function setCurrentStep() {
        if (!is_numeric($this->currentStepId)
            || ($this->currentStepId > count($this->steps) - 1)
            || ($this->currentStepId < 0)
        ) {
            $this->currentStepId = $this->getFirstInvalidStep();
        }
    }
    // }}}

    // {{{ getCurrenElements()
    /**
     * @brief   Returns an array of input elements contained in the current step.
     *
     * @return  (array) element objects
     **/
    private function getCurrentElements() {
        $currentElements = array();

        foreach($this->elements as $element) {
            if ($element instanceof elements\fieldset) {
                if (
                    !($element instanceof elements\step)
                    || (isset($this->steps[$this->currentStepId]) && ($element == $this->steps[$this->currentStepId]))
                ) {
                    $currentElements = array_merge($currentElements, $element->getElements());
                }
            } else {
                $currentElements[] = $element;
            }
        }
        return $currentElements;
    }
    // }}}

    // {{{ __toString()
    /**
     * @brief   Renders form to HTML.
     *
     * Renders the htmlform object to HTML code. If the form contains elements
     * it calls their rendering methods.
     *
     * @return  (string) HTML code
     **/
    public function __toString() {
        $renderedElements   = '';
        $label              = $this->htmlLabel();
        $method             = $this->htmlMethod();
        $submitURL          = $this->htmlSubmitURL();

        foreach($this->elementsAndHtml as $element) {
            // leave out inactive step elements
            if (
                !($element instanceof elements\step)
                || (isset($this->steps[$this->currentStepId]) && $this->steps[$this->currentStepId] == $element)
            ) {
                $renderedElements .= $element;
            }
        }

        return "<form id=\"{$this->name}\" name=\"{$this->name}\" class=\"depage-form\" method=\"{$method}\" action=\"{$submitURL}\">" . "\n" .
            $renderedElements .
            "<p id=\"{$this->name}-submit\"><input type=\"submit\" value=\"{$label}\"></p>" . "\n" .
        "</form>";
    }
    // }}}

    // {{{ process()
    /**
     * @brief   Calls form validation and handles redirects.
     *
     * Implememts the Post/Redirect/Get strategy. Redirects to success Address
     * on succesful validation otherwise redirects to first invalid step or
     * back to form.
     *
     * @return  void
     *
     * @see     validate()
     **/
    public function process() {
        $this->setCurrentStep();

        // if there's post-data from this form
        if (isset($_POST['formName']) && ($_POST['formName'] === $this->name)) {
            if ($this->validate()) {
                $this->redirect($this->successURL);
            } else {
                $firstInvalidStep = $this->getFirstInvalidStep();
                $urlStepParameter = ($firstInvalidStep == 0) ? '' : '?step=' . $firstInvalidStep;
                $this->redirect($this->url['path'] . $urlStepParameter);
            }
        }
    }
    // }}}

    // {{{ getFirstInvalidStep()
    /**
     * @brief   Returns first step that didn't pass validation.
     *
     * Checks steps consecutively and returns the number of the first one that
     * isn't valid (steps need to be submitted at least once to count as valid).
     * Form must have been validated before calling this method.
     *
     * @return  $stepNumber (int) number of first invalid step
     **/
    private function getFirstInvalidStep() {
        if ( count($this->steps ) > 0) {
            foreach ( $this->steps as $stepNumber => $step ) {
                if ( !$step->valid ) {
                    return $stepNumber;
                }
            }
            /**
             * If there aren't any invalid steps there must be a fieldset
             * directly attached to the form that's invalid. In this case we
             * don't want to jump back to the first step. Hence, this little
             * hack.
             **/
            return count($this->steps) - 1;
        } else {
            return 0;
        }
    }
    // }}}

    // {{{ redirect()
    /**
     * @brief Redirects Browser to a different URL.
     *
     * @param $url (string) url to redirect to
     */
    public function redirect($url) {
        header('Location: ' . $url);
        die( "Tried to redirect you to " . $url);
    }
    // }}}

    // {{{ validate()
    /**
     * @brief   Validates the forms subelements.
     *
     * Form validation - validates form elements returns validation result and
     * writes it to session. Also calls custom validator if available.
     *
     * @return  (bool) validation result
     *
     * @see     process()
     **/
    public function validate() {
        // onValidate hook for custom required/validation rules
        $this->onValidate();

        parent::validate();

        if ($this->valid && is_callable($this->validator)) {
            $this->valid = call_user_func($this->validator, $this->getValues());
        }

        // save validation-state in session
        $this->sessionSlot['formIsValid'] = $this->valid;

        return $this->valid;
    }
    // }}}

    // {{{ isEmpty()
    /**
     * @brief   Returns wether form has been submitted before or not.
     *
     * @return  (bool) session status
     **/
    public function isEmpty() {
        return !isset($this->sessionSlot['formName']);
    }
    // }}}

    // {{{ populate()
    /**
     * @brief   Fills subelement values.
     *
     * Allows to manually populate the forms' input elements with values by
     * parsing an array of name-value pairs.
     *
     * @param   $data (array) input element names (key) and values (value)
     * @return  void
     **/
    public function populate($data = array()) {
        foreach($data as $name => $value) {
            $element = $this->getElement($name);
            if ($element) {
               $element->setDefaultValue($value);
            }
        }
    }
    // }}}

    // {{{ getValues()
    /**
     * @brief   Gets form-data from current PHP session.
     *
     * @return  (array) form-data
     **/
    public function getValues() {
        return (isset($this->sessionSlot)) ? $this->sessionSlot : null;
    }
    // }}}

    // {{{ checkElementName()
    /**
     * @brief   Checks for duplicate subelement names.
     *
     * Checks within the form if an input element or fieldset name is already
     * taken. If so, it throws an exception.
     *
     * @param   $name name to check
     * @return  void
     **/
    public function checkElementName($name) {
        foreach($this->getElements(true) as $element) {
            if ($element->getName() === $name) {
                throw new exceptions\duplicateElementNameException("Element name \"{$name}\" already in use.");
            }
        }
    }
    // }}}

    // {{{ clearSession()
    /**
     * @brief   Deletes the current forms' PHP session data.
     *
     * @return  void
     **/
    public function clearSession() {
        unset($_SESSION[$this->sessionSlotName]);
        unset($this->sessionSlot);
    }
    // }}}

    // {{{ onValidate()
    /**
     * @brief   Validation hook
     *
     * Can be overridden with custom validation rules, field-required rules etc.
     *
     * @return  void
     *
     * @see     validate()
     **/
    protected function onValidate() {}
    // }}}
}

/**
 * @example elements.php
 * @brief   Various element examples
 *
 * Demonstrates the use of all element types that are fully implemented.
 * Includes examples of element specific options.
 * 
 * @htmlonly<iframe class="example" seamless="seamless" src="../examples/elements.php"></iframe>@endhtmlonly
 **/

/**
 * @example lists.php
 * @brief   Option list examples
 *
 * Multiple, single and text input elements have option lists. Here are some
 * more detailed examples.
 * 
 * @htmlonly<iframe class="example" seamless="seamless" src="../examples/lists.php"></iframe>@endhtmlonly
 **/

/**
 * @example populate.php
 * @brief   Populate form example
 *
 * The htmlform->populate method provides a comfortable way to fill in
 * default values before displaying the form. It's more convenient than setting
 * the 'defaultValue' parameter for each input element individually.
 * 
 * @htmlonly<iframe class="example" seamless="seamless" src="../examples/populate.php"></iframe>@endhtmlonly
 **/

/**
 * @example reallife.php
 * @brief   (almost) real life depage-forms example
 *
 * Contains a common personal information form. Some elements are set required
 * and the username has a minimum length.
 * 
 * @htmlonly<iframe class="example" seamless="seamless" src="../examples/reallife.php"></iframe>@endhtmlonly
 **/

/**
 * @example redirect.php
 * @brief   Redirect to success page example
 *
 * Once the form is validated, it can also be redirected to another URL. This
 * can be done by setting the 'successURL' parameter in the form.
 * 
 * @htmlonly<iframe class="example" seamless="seamless" src="../examples/redirect.php"></iframe>@endhtmlonly
 *
 * @include redirect-success.php
 **/

/**
 * @example session-timeout.php
 * @brief   Form expiry example
 *
 * One can lower the lifetime of the forms session by setting the 'ttl' value.
 * Setting this higher than the PHP session length (default around 30min) has
 * no effect.
 * 
 * @htmlonly<iframe class="example" seamless="seamless" src="../examples/session-timeout.php"></iframe>@endhtmlonly
 **/

/**
 * @example simple.php
 * @brief   Simple form example
 *
 * Contains text and email input elements and demonstrates form processing and
 * validation. In this simple case none of the elements are set required, so an
 * empty form would also be valid.
 *
 * @htmlonly<iframe class="example" seamless="seamless" src="../examples/simple.php"></iframe>@endhtmlonly
 **/

/**
 * @example steps.php
 * @brief   Steps example
 *
 * This demonstrates dividing the form into separate pages using step
 * container elements. As usual the form itself can only be valid when all
 * its input elements are valid.
 * It is also possible to attach input elements directly to the form (outside
 * any step container). These elements are visible on every step.
 * 
 * @htmlonly<iframe class="example" seamless="seamless" src="../examples/steps.php"></iframe>@endhtmlonly
 **/

/**
 * @example subclass.php
 * @brief   Form subclass example
 *
 * It's also possible to override the htmlform class and add elements in the
 * constructor. This way we can build reusable form classes or add custom rules
 * to the form validation.
 * 
 * @htmlonly<iframe class="example" seamless="seamless" src="../examples/subclass.php"></iframe>@endhtmlonly
 **/<|MERGE_RESOLUTION|>--- conflicted
+++ resolved
@@ -29,42 +29,6 @@
  * @endsection 
  *
  * @subpage developer
-<<<<<<< HEAD
- **/
-
-/**
- * @page features Features
- *
- *      - validation
- *          - available for standard input elements
- *          - customizable with regular expressions
- *      - HTML5 form features
- *          - attributes        : placeholder, autofocus, textbox datalists, title,
- *                                pattern
- *          - input elements    : boolean (checkbox), email, hidden,
- *                                multiple (checkbox, select list), number, password,
- *                                range, search, single (radio, select list), tel, text,
- *                                textarea, url
- *      - averts form resubmission
- *      - divide forms into ѕeparate parts
- *      - neat return values with appropriate data types
- *      - easy language localisation
- *      - session timeout
- *      - simple creditcard validation (by values)
- **/
-
-/**
- * @page prerequesites Prerequesites
- *      - PHP 5.3
- *      - PHPUnit 3.5 (included unit tests)
- *      - Doxygen 1.7.2 (to generate documentation)
- **/
-
-/**
- * @page license License
- *      GPL2 http://www.gnu.org/licenses/gpl-2.0.html
-=======
->>>>>>> 00035032
  *
  * @htmlinclude main-extended.html
  **/
