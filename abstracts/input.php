<?php
/**
 * @file input.php
 * @brief abstract input element class
 *
 * @author Frank Hellenkamp <jonas@depage.net>
 * @author Sebastian Reinhold <sebastian@bitbernd.de>
 **/

namespace depage\htmlform\abstracts;

use depage\htmlform\validators;

/**
 * @brief input element base class
 *
 * The abstract class input containѕ the intersections of all implemented
 * HTML input element types. It handles validation and value manipulation.
 **/
abstract class input extends element {
    // {{{ variables
    /**
     * @brief Input element type - HTML input type attribute.
     **/
    protected $type;
    /**
     * @brief Input element - HTML label
     **/
    protected $label;
    /**
     * @brief True if the input element is required to hold a value to be valid.
     **/
    protected $required;
    /**
     * @brief Name of the parent HTML form. Used to identify the element once it's rendered.
     **/
    protected $formName;
    /**
     * @brief Input elements's value.
     **/
    protected $value = null;
    /**
     * @brief Holds validator object reference.
     **/
    protected $validator;
    /**
     * @brief class for paragraph
     **/
    protected $class;
    /**
     * @brief HTML classes attribute for rendering the input element.
     **/
    protected $classes;
    /**
     * @brief HTML autofocus attribute
     **/
    protected $autofocus = false;
    /**
     * @brief HTML autocapitalize attribute
     **/
    protected $autocapitalize;
    /**
     * @brief HTML autocorrect attribute
     **/
    protected $autocorrect;
    /**
     * @brief HTML autocomplete attribute
     **/
    protected $autocomplete;
    /**
     * @brief HTML pattern attribute
     **/
    protected $pattern;
    // }}}

    // {{{ __construct()
    /**
     * @brief   input class constructor
     *
     * @param   $name       (string)    input element name
     * @param   $parameters (array)     input element parameters, HTML attributes, validator specs etc.
     * @param   $form       (object)    parent form object
     * @return  void
     **/
    public function __construct($name, $parameters, $form) {
        $this->type         = strtolower(str_replace('depage\\htmlform\\elements\\', '', get_class($this)));
        $this->formName     = $form->getName();

        parent::__construct($name, $parameters, $form);

        $this->validator    = (isset($parameters['validator']))
            ? validators\validator::factory($parameters['validator'], $this->log)
            : validators\validator::factory($this->type, $this->log);
    }
    // }}}

    // {{{ setDefaults()
    /**
     * @brief   Collects initial values across subclasses.
     *
     * The constructor loops through these and creates settable class
     * attributes at runtime. It's a compact mechanism for initialising
     * a lot of variables.
     *
     * @return  void
     **/
    protected function setDefaults() {
        parent::setDefaults();

        $this->defaults['autocapitalize']  = null;
        $this->defaults['autocomplete']    = null;
        $this->defaults['autocorrect']     = null;
        $this->defaults['autofocus']       = false;
        $this->defaults['disabled']        = false;
        $this->defaults['errorMessage']    = _('Please enter valid data');
        $this->defaults['label']           = $this->name;
        $this->defaults['marker']          = '*';
        $this->defaults['required']        = false;
        $this->defaults['title']           = false;
<<<<<<< HEAD
        $this->defaults['class']           = "";
=======
        $this->defaults['class']           = '';
>>>>>>> ded0e208
        $this->defaults['helpMessage']     = '';
        $this->defaults['helpMessageHtml'] = '';
    }
    // }}}

    // {{{ validate()
    /**
     * @brief   Validates input element
     *
     * Checks if the value the current input element holds is valid according
     * to it's validator object.
     *
     * @return  $this->valid (bool) validation result
     **/
    public function validate() {
        if (!$this->validated) {
            $this->validated = true;

            $this->valid = (
                ($this->value !== null)
                && ($this->validatorCall() || $this->isEmpty())
                && (!$this->isEmpty() || !$this->required)
            );
        }
        return $this->valid;
    }
    // }}}

    // {{{ validatorCall()
    /**
     * @brief   custom validator call hook
     *
     * Hook method for validator call. Validator arguments can be adjusted on override.
     *
     * @return   (bool) validation result
     **/
    protected function validatorCall() {
        return $this->validator->validate($this->value);
    }
    // }}}

    // {{{ isEmpty()
    /**
     * @brief   says wether the element value is empty
     *
     * Checks wether the input element value is empty. Accepts '0' and false as
     * not empty.
     *
     * @return  (bool) empty-check result
     **/
    public function isEmpty() {
        return (
            empty($this->value)
            && ((string) $this->value !== '0') 
            && ($this->value !== false)
        );
    }
    // }}}

    // {{{ setValue()
    /**
     * @brief   set the input element value
     *
     * Sets the current input elements value. Additionally performs typecasting
     * to element specific datatype.
     *
     * @param   $newValue       (mixed) new value
     * @return  $this->value    (mixed) typecasted new value
     *
     * @see     typeCastValue()
     **/
    public function setValue($newValue) {
        $this->value = $newValue;
        $this->typeCastValue();
        return $this->value;
    }
    // }}}

    // {{{ getValue()
    /**
     * @brief   Returns the current input elements' value.
     *
     * @return  $this->value (mixed) input element value
     **/
    public function getValue() {
        return $this->value;
    }
    // }}}
    
    // {{{ clearValue()
    /**
     * @brief   resets the value to null
     *
     * @return  void
     **/
    public function clearValue() {
        $this->value = null;
    }
    // }}}

    // {{{ setDefaultValue()
    /**
     * @brief   set the initial input element value
     *
     * Since the actual іnput value has to be null initially (for validation
     * purposes) the user can manually set the default value here.
     *
     * @param   $newDefaultValue (mixed) new value
     * @return  void
     *
     * @see     htmlValue()
     **/
    public function setDefaultValue($newDefaultValue) {
        $this->defaultValue = $newDefaultValue;
    }
    // }}}

    // {{{ typeCastValue()
    /**
     * @brief converts element value
     *
     * Converts value to element specific datatype. (to be overridden by
     * element child classes)
     *
     * @return void
     **/
    protected function typeCastValue() {}
    // }}}

    // {{{ setAutofocus()
    /**
     * @brief   Sets the HTML autofocus-attribute of the current input element.
     *
     * @param   $autofocus (bool) HTML autofocus-attribute
     * @return  void
     **/
    public function setAutofocus($autofocus = true) {
        $this->autofocus = (bool) $autofocus;
    }
    // }}}

    // {{{ setRequired()
    /**
     * @brief   Sets the HTML required-attribute of the current input element.
     *
     * @param   $required (bool) HTML required-attribute
     * @return  void
     **/
    public function setRequired($required = true) {
        $this->required = (bool) $required;
    }
    // }}}

    // {{{ setDisabled()
    /**
     * @brief   Sets the HTML disabled-attribute of the current input element.
     *
     * @param   $dіsabled (bool) HTML disabled-attribute
     * @return  void
     **/
    public function setDisabled($disabled = true) {
        $this->disabled = (bool) $disabled;
    }
    // }}}

    // {{{ htmlClasses()
    /**
     * @brief   Returns string of the elements' HTML-classes, separated by spaces.
     *
     * @return  $classes (string) HTML-classes
     **/
    protected function htmlClasses() {
        $classes = 'input-' . $this->htmlEscape($this->type);

        if ($this->class) {
            $classes .= ' ' . $this->htmlEscape($this->class);
        }
        if ($this->required) {
            $classes .= ' required';
        }
        if ($this->disabled) {
            $classes .= ' disabled';
        }
        if (($this->value !== null) && (!$this->validate())) {
            $classes .= ' error';
        }
        if (isset($this->skin)) {
            $classes .= ' skin-' . $this->htmlEscape($this->skin);
        }
        if (isset($this->class)) {
            $classes .= ' ' . $this->htmlEscape($this->class);
        }

        return $classes;
    }
    // }}}

    // {{{ htmlMarker()
    /**
     * @brief   Returns elements' required-indicator.
     *
     * If the current input element is set required it returns the marker.
     * Otherwise an empty string.
     *
     * @return  $this->marker (string) marker or empty string
     **/
    protected function htmlMarker() {
        return ($this->required) ? " <em>" . $this->htmlEscape($this->marker) . "</em>" : "";
    }
    // }}}

    // {{{ htmlInputAttributes()
    /**
     * @brief   Returns string of HTML attributes for input element.
     *
     * @return  $attributes (string) HTML attribute
     **/
    protected function htmlInputAttributes() {
        $attributes = '';

        if ($this->required)    $attributes .= ' required="required"';
        if ($this->disabled)    $attributes .= ' disabled="disabled"';
        if ($this->autofocus)   $attributes .= ' autofocus="autofocus"';

        $autoAttributes = array(
            "autocapitalize",
            "autocomplete",
            "autocorrect",
        );
        foreach ($autoAttributes as $attr) {
            if (!is_null($this->$attr)) {
                if ($this->$attr) {
                    $attributes .= " $attr=\"on\"";
                } else {
                    $attributes .= " $attr=\"off\"";
                }
            }
        }

        return $attributes;
    }
    // }}}

    // {{{ htmlWrapperAttributes()
    /**
     * @brief   Returns string of HTML attributes for element wrapper paragraph.
     *
     * @return  $attributes (string) HTML attribute
     **/
    protected function htmlWrapperAttributes() {
        $attributes = "id=\"{$this->formName}-{$this->name}\" ";

        $attributes .= "class=\"" . $this->htmlClasses() . "\"";

        $attributes .= ($this->title) ? " title=\"" . $this->htmlEscape($this->title) . "\"" : "";

        $attributes .= " data-errorMessage=\"" . $this->htmlEscape($this->errorMessage) . "\"";

        return $attributes;
    }
    // }}}

    // {{{ htmlValue()
    /**
     * @brief   Returns HTML-rendered element value
     *
     * @return  (mixed) element value
     **/
    protected function htmlValue() {
        return ($this->value === null) ? $this->htmlEscape($this->defaultValue) : $this->value;
    }
    // }}}

    // {{{ htmlErrorMessage()
    /**
     * @brief   Returns HTML-rendered error message
     *
     * @return  $errorMessage (string) HTML-rendered error message
     **/
    protected function htmlErrorMessage() {
        if (!$this->valid
            && $this->value !== null
            && $this->errorMessage !== ""
        ) {
            $errorMessage = "<span class=\"errorMessage\">" . $this->htmlEscape($this->errorMessage) . "</span>";
        } else {
            $errorMessage = "";
        }

        return $errorMessage;
    }
    // }}}
    
    // {{{ htmlHelpMessage()
    /**
     * @brief   Returns HTML-rendered helpMessage
     *
     * @return  $helpMessage (string) HTML-rendered helpMessage span
     **/
    protected function htmlHelpMessage() {
        $helpMessage = '';
        if (isset($this->helpMessage) && !empty($this->helpMessage)) {
            // escaped message
            $helpMessage = "<span class=\"helpMessage\" style=\"display:none;\">" . $this->htmlEscape($this->helpMessage) . "</span>";
        }
        if (isset($this->helpMessageHtml) && !empty($this->helpMessageHtml)) {
            // html message
            $helpMessage = "<span class=\"helpMessage\" style=\"display:none;\">" . $this->helpMessageHtml. "</span>";
        }
        return $helpMessage;
    }
    // }}}
}

/* vim:set ft=php sw=4 sts=4 fdm=marker et : */<|MERGE_RESOLUTION|>--- conflicted
+++ resolved
@@ -117,11 +117,7 @@
         $this->defaults['marker']          = '*';
         $this->defaults['required']        = false;
         $this->defaults['title']           = false;
-<<<<<<< HEAD
-        $this->defaults['class']           = "";
-=======
         $this->defaults['class']           = '';
->>>>>>> ded0e208
         $this->defaults['helpMessage']     = '';
         $this->defaults['helpMessageHtml'] = '';
     }
