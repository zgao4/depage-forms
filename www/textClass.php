<?php 

require_once ('text.php');
require_once ('email.php');
require_once ('hidden.php');
require_once ('url.php');


class textClass extends inputClass {
    public function render() {
        $renderedName = ' name="' . $this->name . '"';
        $renderedType = ' type="' . $this->type . '"';
<<<<<<< HEAD
        $renderedValue = (isset($this->value)) ? ' value="' . $this->value . '" ' : '';
        $renderedLabelOpen = ($this->label !== '') ? '<label>' . $this->label : '';
        $renderedLabelClose = ($this->label !== '') ?'</label>' : '';
        
        $renderedClass = ' class="';
        foreach($this->getClasses() as $class) {
            $renderedClass .= $class . ' ';
        }
        $renderedClass[strlen($renderedClass)-1] = '"';

=======
        $renderedValue = (isset($this->value)) ? ' value="' . $this->value . '"' : '';
        $renderedLabelOpen = (!empty($this->label)) ? '<label>' . $this->label : '';
        $renderedLabelClose = (!empty($this->label)) ?'</label>' : '';
        
>>>>>>> 388464b6
        switch ($this->type) {
            case 'text':
            case 'email':
                $renderedInput = $renderedLabelOpen . '<input' . $renderedName . $renderedType . $renderedClass . $renderedValue . '>' . $renderedLabelClose;
                break;
            case 'hidden':
                $renderedInput = '<input' . $renderedName . $renderedType . $renderedClass . $renderedValue . '>';
                break;
        }
        return $renderedInput;
    }
}<|MERGE_RESOLUTION|>--- conflicted
+++ resolved
@@ -10,30 +10,17 @@
     public function render() {
         $renderedName = ' name="' . $this->name . '"';
         $renderedType = ' type="' . $this->type . '"';
-<<<<<<< HEAD
-        $renderedValue = (isset($this->value)) ? ' value="' . $this->value . '" ' : '';
-        $renderedLabelOpen = ($this->label !== '') ? '<label>' . $this->label : '';
-        $renderedLabelClose = ($this->label !== '') ?'</label>' : '';
-        
-        $renderedClass = ' class="';
-        foreach($this->getClasses() as $class) {
-            $renderedClass .= $class . ' ';
-        }
-        $renderedClass[strlen($renderedClass)-1] = '"';
-
-=======
         $renderedValue = (isset($this->value)) ? ' value="' . $this->value . '"' : '';
         $renderedLabelOpen = (!empty($this->label)) ? '<label>' . $this->label : '';
         $renderedLabelClose = (!empty($this->label)) ?'</label>' : '';
         
->>>>>>> 388464b6
         switch ($this->type) {
             case 'text':
             case 'email':
-                $renderedInput = $renderedLabelOpen . '<input' . $renderedName . $renderedType . $renderedClass . $renderedValue . '>' . $renderedLabelClose;
+                $renderedInput = $renderedLabelOpen . '<input' . $renderedName . $renderedType . $renderedValue . '>' . $renderedLabelClose;
                 break;
             case 'hidden':
-                $renderedInput = '<input' . $renderedName . $renderedType . $renderedClass . $renderedValue . '>';
+                $renderedInput = '<input' . $renderedName . $renderedType . $renderedValue . '>';
                 break;
         }
         return $renderedInput;
