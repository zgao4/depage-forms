<?php

abstract class inputClass {
    protected $type;
    protected $name;
    protected $label;
    protected $required;
    protected $formName;
    protected $value;

    public function __construct($type, $name, $parameters, $formName) {
        $this->_checkInputName($name);

        $this->type = $type;
        $this->name = $name;
        $this->formName = $formName;
<<<<<<< HEAD
        $this->label = $parameters['label'];
        $this->required = $parameters['required'];
        $this->value = $parameters['value'];
=======
        $this->label = (isset($parameters['label'])) ? $parameters['label'] : '';
        $this->required = (isset($parameters['required'])) ? $parameters['required'] : '';
        $this->value = (isset($parameters['value'])) ? $parameters['value'] : '';
>>>>>>> f57ad23e
    }

    public function getName() {
        return $this->name;
    }

    public function __toString() {
        $renderedUniqueId = ' id="' . $this->formName . '-' . $this->name . '"';
        return '<p' . $renderedUniqueId . '>' . $this->render() . '</p>';
<<<<<<< HEAD
=======
    }
    
    private function _checkInputName($name) {
        if (!is_string($name)) {
            throw new inputNameNoStringException();
        }
        if (trim($name) === '') {
            throw new invalidInputNameException();
        }
>>>>>>> f57ad23e
    }
}<|MERGE_RESOLUTION|>--- conflicted
+++ resolved
@@ -14,15 +14,9 @@
         $this->type = $type;
         $this->name = $name;
         $this->formName = $formName;
-<<<<<<< HEAD
-        $this->label = $parameters['label'];
-        $this->required = $parameters['required'];
-        $this->value = $parameters['value'];
-=======
         $this->label = (isset($parameters['label'])) ? $parameters['label'] : '';
         $this->required = (isset($parameters['required'])) ? $parameters['required'] : '';
         $this->value = (isset($parameters['value'])) ? $parameters['value'] : '';
->>>>>>> f57ad23e
     }
 
     public function getName() {
@@ -32,8 +26,6 @@
     public function __toString() {
         $renderedUniqueId = ' id="' . $this->formName . '-' . $this->name . '"';
         return '<p' . $renderedUniqueId . '>' . $this->render() . '</p>';
-<<<<<<< HEAD
-=======
     }
     
     private function _checkInputName($name) {
@@ -43,6 +35,5 @@
         if (trim($name) === '') {
             throw new invalidInputNameException();
         }
->>>>>>> f57ad23e
     }
 }