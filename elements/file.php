--- conflicted
+++ resolved
@@ -135,25 +135,9 @@
                             UPLOAD_ERR_EXTENSION => "A PHP extension stopped the file upload. PHP does not provide a way to ascertain which extension caused the file upload to stop.",
                         );
                         $this->log("htmlform: " . $errorMsgs[$error]);
-                        $this->log($_FILES[$this->name]);
+                        // TODO can't send array here
+                        // $this->log($_FILES[$this->name]);
                     }
-<<<<<<< HEAD
-                } else {
-                    
-                    $errorMsgs = array(
-                        UPLOAD_ERR_INI_SIZE => "The uploaded file exceeds the upload_max_filesize directive in php.ini.",
-                        UPLOAD_ERR_FORM_SIZE => "The uploaded file exceeds the MAX_FILE_SIZE directive that was specified in the HTML form.",
-                        UPLOAD_ERR_PARTIAL => "The uploaded file was only partially uploaded.",
-                        UPLOAD_ERR_NO_FILE => "No file was uploaded.",
-                        UPLOAD_ERR_NO_TMP_DIR => "Missing a temporary folder.",
-                        UPLOAD_ERR_CANT_WRITE => "Failed to write file to disk.",
-                        UPLOAD_ERR_EXTENSION => "A PHP extension stopped the file upload. PHP does not provide a way to ascertain which extension caused the file upload to stop.",
-                    );
-                    $this->log("htmlform: " . $errorMsgs[$error]);
-                    // TODO can't send array here
-                    //$this->log($_FILES[$this->name]['name']);
-=======
->>>>>>> 14d5f708
                 }
             }
         }
